--- conflicted
+++ resolved
@@ -140,24 +140,14 @@
               {#each Object.entries(sectionConfig) as [key, value]}
                 <div class="mb-4">
                   <div class="flex items-center justify-between">
-<<<<<<< HEAD
-                    <label
-                      for="{sectionKey}-{key}"
-                      class="mr-3 w-40 text-right"
-                    >
-                      {$t(key)}
-                    </label>
-
-=======
                     {#if !isConstraintOfType(value, "MyCustomRoutine")}
                       <label
                         for="{sectionKey}-{key}"
                         class="mr-3 w-40 text-right"
                       >
-                        {key}
+                        {$t(key)}
                       </label>
                     {/if}
->>>>>>> 0ea78304
                     <div class="flex flex-1 items-center">
                       {#if getInputType(sectionKey, key) === "checkbox"}
                         <input
