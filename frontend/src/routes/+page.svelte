--- conflicted
+++ resolved
@@ -196,14 +196,9 @@
     }
 
     try {
-<<<<<<< HEAD
       console.log("onGameSettingsSave", configObject);
       await SaveGameSettings(configObject);
-=======
-      console.log("onGameConfigSave", configObject);
-      await SaveGameConfig(configObject);
       activeGame = await GetRunningSupportedGame(!logGetRunningSupportedGame);
->>>>>>> 0ea78304
     } catch (error) {
       showErrorToast(error, {
         title: `Failed to Save ${game.game_title} Settings`,
