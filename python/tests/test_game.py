"""Pytest Game Module."""

import time
import unittest
from pathlib import Path
from unittest.mock import DEFAULT, patch

from adb_auto_player import (
    Command,
    CropRegions,
    Game,
<<<<<<< HEAD
    TimeoutError,
=======
    GameTimeoutError,
    NoPreviousScreenshotError,
>>>>>>> 9ecd7ab5
)
from adb_auto_player.ipc.game_gui import GameGUIOptions
from adb_auto_player.template_matching import load_image
from pydantic import BaseModel

TEST_DATA_DIR: Path = Path(__file__).parent / "data"


class MockConfig(BaseModel):
    """Mock Config class."""

    pass


class MockGame(Game):
    """Mock Game class."""

    def get_template_dir_path(self) -> Path:
        """Mocked method."""
        return TEST_DATA_DIR

    def load_config(self) -> None:
        """Mocked method."""
        pass

    def get_cli_menu_commands(self) -> list[Command]:
        """Mocked method."""
        return []

    def get_gui_options(self) -> GameGUIOptions:
        """Mocked method."""
        return GameGUIOptions(
            game_title="Dummy Game",
            config_path="dummy_config_path",
            menu_options=[],
            categories=[],
            constraints={},
        )

    def get_supported_resolutions(self) -> list[str]:
        """Mocked method."""
        return ["1080x1920"]

    def get_config(self) -> BaseModel:
        """Mocked method."""
        return MockConfig()

    def get_scale_factor(self) -> float:
        """Mocked method."""
        return 1.0


class TestGame(unittest.TestCase):
    """Test Game class."""

    def test_wait_for_roi_change_validation(self) -> None:
        """Test validation in wait_for_roi_change.

        Verifies that wait_for_roi_change will raise the appropriate exceptions
        when given invalid input.
        """
        game = MockGame()

        start_image = load_image(TEST_DATA_DIR / "records_formation_1.png")

        with self.assertRaises(ValueError):
            game.wait_for_roi_change(
                start_image=start_image,
                crop=CropRegions(left=-0.5),
            )

        with self.assertRaises(ValueError):
            game.wait_for_roi_change(
                start_image=start_image,
                crop=CropRegions(left=1.5),
            )

        with self.assertRaises(ValueError):
            game.wait_for_roi_change(
                start_image=start_image,
                crop=CropRegions(left=0.8, right=0.5),
            )

    @patch.object(Game, "get_screenshot")
    def test_wait_for_roi_change_no_crop(self, get_screenshot) -> None:
        """Test wait_for_roi_change without cropping.

        This test checks the behavior of wait_for_roi_change when the entire
        image is used (no cropping applied). It ensures that the function
        raises a TimeoutError when no change occurs and returns True when a
        change is detected. The Game.get_screenshot method is patched to
        simulate different screenshots.
        """
        game = MockGame()

        f1: Path = TEST_DATA_DIR / "records_formation_1.png"
        f2: Path = TEST_DATA_DIR / "records_formation_2.png"

        start_image = load_image(f1)
        get_screenshot.return_value = load_image(f1)

<<<<<<< HEAD
        with self.assertRaises(TimeoutError):
            game.wait_for_roi_change(
                start_image=start_image,
                timeout=1.0,
            )
=======
        with self.assertRaises(GameTimeoutError):
            game.wait_for_roi_change(timeout=1.0)
>>>>>>> 9ecd7ab5

        get_screenshot.return_value = load_image(f2)
        self.assertTrue(game.wait_for_roi_change(start_image=start_image, timeout=0))

    @patch.object(Game, "get_screenshot")
    def test_wait_for_roi_change_with_crop(self, get_screenshot) -> None:
        """Test wait_for_roi_change with cropping.

        This test checks the behavior of wait_for_roi_change when cropping is
        applied. It ensures that the function raises a TimeoutError when no
        change occurs and returns True when a change is detected. The
        Game.get_screenshot method is patched to simulate different
        screenshots.
        """
        game = MockGame()

        f1: Path = TEST_DATA_DIR / "records_formation_1.png"
        f2: Path = TEST_DATA_DIR / "records_formation_2.png"

        start_image = load_image(f1)
        get_screenshot.return_value = load_image(f1)

        with self.assertRaises(GameTimeoutError):
            game.wait_for_roi_change(
                start_image=start_image,
                crop=CropRegions(left=0.2, right=0.2, top=0.15, bottom=0.8),
                timeout=1.0,
            )

        get_screenshot.return_value = load_image(f2)
        self.assertTrue(
            game.wait_for_roi_change(
                start_image=start_image,
                crop=CropRegions(left=0.2, right=0.2, top=0.15, bottom=0.8),
                timeout=0,
            )
        )

    @patch.multiple(
        Game,
        get_screenshot=DEFAULT,
        get_template_dir_path=DEFAULT,
        resolution=DEFAULT,
    )
    def test_template_matching_speed(
        self,
        get_template_dir_path,
        get_screenshot,
        resolution,
    ) -> None:
        """Test performance of template matching with and without cropping.

        This test evaluates the speed and accuracy of the `find_template_match`
        method when applied to full images versus cropped images. It patches
        the `Game` class methods to simulate different scenarios, and compares
        the execution time and results of template matching with both full and
        cropped images.

        The test asserts that:
        - Cropped template matching is faster than full image matching.
        - The results of both full and cropped template matching are identical.

        The performance metrics (min, max, and average time) and results of
        each matching approach are printed at the end of the test.
        """
        game = MockGame()

        base_image: Path = TEST_DATA_DIR / "template_match_base.png"
        template_image = "template_match_template.png"

        get_screenshot.return_value = load_image(base_image)
        get_template_dir_path.return_value = TEST_DATA_DIR
        resolution.return_value = (1080, 1920)

        full_times = []
        cropped_times = []
        full_results = []
        cropped_results = []
        crop = CropRegions(top=0.9, right=0.6, left=0.1)

        for _ in range(10):
            start_time: float = time.time()
            full_result: tuple[int, int] | None = game.game_find_template_match(
                template_image
            )
            full_times.append(time.time() - start_time)
            full_results.append(full_result)

            start_time = time.time()
            cropped_result: tuple[int, int] | None = game.game_find_template_match(
                template_image, crop=crop
            )
            cropped_times.append(time.time() - start_time)
            cropped_results.append(cropped_result)

        self.assertTrue(
            all(cropped < full for cropped, full in zip(cropped_times, full_times)),
            msg="Cropped matching should be faster than full matching",
        )

        self.assertEqual(
            cropped_results,
            full_results,
            msg="Cropped results should be identical to full results",
        )

        print_output: str = (
            "\n"
            "test_template_matching_speed:\n"
            f"Full Image Matching Min Time: {min(full_times):.6f} "
            f"Max Time: {max(full_times):.6f} "
            f"Avg Time: {sum(full_times) / 10:.6f}\n"
            f"Cropped Image Matching Min Time: {min(cropped_times):.6f} "
            f"Max Time: {max(cropped_times):.6f} "
            f"Avg Time: {sum(cropped_times) / 10:.6f}\n"
            f"Full Image Matching Results: {full_results}\n"
            f"Cropped Image Matching Results: {cropped_results}\n"
        )
        self.addCleanup(lambda: print(print_output))<|MERGE_RESOLUTION|>--- conflicted
+++ resolved
@@ -9,12 +9,8 @@
     Command,
     CropRegions,
     Game,
-<<<<<<< HEAD
-    TimeoutError,
-=======
     GameTimeoutError,
     NoPreviousScreenshotError,
->>>>>>> 9ecd7ab5
 )
 from adb_auto_player.ipc.game_gui import GameGUIOptions
 from adb_auto_player.template_matching import load_image
@@ -116,16 +112,11 @@
         start_image = load_image(f1)
         get_screenshot.return_value = load_image(f1)
 
-<<<<<<< HEAD
-        with self.assertRaises(TimeoutError):
+        with self.assertRaises(GameTimeoutError):
             game.wait_for_roi_change(
                 start_image=start_image,
                 timeout=1.0,
             )
-=======
-        with self.assertRaises(GameTimeoutError):
-            game.wait_for_roi_change(timeout=1.0)
->>>>>>> 9ecd7ab5
 
         get_screenshot.return_value = load_image(f2)
         self.assertTrue(game.wait_for_roi_change(start_image=start_image, timeout=0))
