--- conflicted
+++ resolved
@@ -253,7 +253,6 @@
         listener.stop()
         task_listeners[body.profile_index] = None
 
-<<<<<<< HEAD
     if exitcode != SIG_TERM_EXIT_CODE and not any(
         p is not None and p.is_alive() for p in task_processes.values()
     ):
@@ -263,7 +262,7 @@
             BaseModel(),
         )
         return
-=======
+
     # Get summary from queue
     summary_msg = None
     if not summary_queue.empty():
@@ -274,7 +273,6 @@
             pass
 
     task_summary_queues[body.profile_index] = None
->>>>>>> 4f80567d
 
     Emitter.emit(
         app_handle,
