package main

import (
	"adb-auto-player/internal/config"
	"adb-auto-player/internal/ipc"
	"archive/zip"
	"context"
	"encoding/json"
	"errors"
	"fmt"
	"github.com/wailsapp/wails/v2/pkg/logger"
	"github.com/wailsapp/wails/v2/pkg/runtime"
	"io"
	"net/http"
	"os"
	"path/filepath"
	stdruntime "runtime"
	"strings"
)

type App struct {
	ctx                    context.Context
	pythonBinaryPath       *string
	killAdbOnShutdown      bool
	games                  []ipc.GameGUI
	lastOpenGameConfigPath *string
}

func NewApp() *App {
	newApp := &App{
		pythonBinaryPath:  nil,
		killAdbOnShutdown: false,
		games:             []ipc.GameGUI{},
	}
<<<<<<< HEAD
	return newApp
=======

	err := newApp.setGamesFromPython()
	if err != nil {
		return newApp, err
	}
	return newApp, nil
>>>>>>> ecc9d14d
}

func (a *App) setGamesFromPython() error {
	pm := GetProcessManager()

	if a.pythonBinaryPath == nil || *a.pythonBinaryPath == "" {
		return errors.New("no python executable found")
	}
	gamesString, err := pm.Exec(*a.pythonBinaryPath, "GUIGamesMenu")
	if err != nil {
		return err
	}

	var gameGUIs []ipc.GameGUI

	err = json.Unmarshal([]byte(gamesString), &gameGUIs)
	if err != nil {
		return err
	}

	a.games = gameGUIs

	return nil
}

func (a *App) startup(ctx context.Context) {
	a.ctx = ctx
	a.killAdbOnShutdown = !IsAdbRunning()
}

func (a *App) shutdown(ctx context.Context) {
	a.ctx = ctx
	pm := GetProcessManager()
	_, err := pm.KillProcess()
	if a.killAdbOnShutdown {
		KillAdbProcess()
	}
	if err != nil {
		panic(err)
	}
}

func (a *App) GetEditableMainConfig() (map[string]interface{}, error) {
	paths := []string{
		"config.toml",
	}
	if stdruntime.GOOS == "darwin" {
		paths = append(paths, "../../config.toml")
	}
	configPath := GetFirstPathThatExists(paths)

	mainConfig, err := config.LoadConfig[config.MainConfig](*configPath)
	if err != nil {
		return nil, err
	}

	response := map[string]interface{}{
		"config":      mainConfig,
		"constraints": ipc.GetMainConfigConstraints(),
	}
	return response, nil
}

func (a *App) SaveMainConfig(mainConfig config.MainConfig) error {
	if err := config.SaveConfig[config.MainConfig]("config.toml", &mainConfig); err != nil {
		return err
	}
	runtime.LogInfo(a.ctx, "Saved Main config")
	GetProcessManager().logger.SetLogLevelFromString(mainConfig.Logging.Level)
	runtime.LogSetLogLevel(a.ctx, logger.LogLevel(ipc.GetLogLevelFromString(mainConfig.Logging.Level)))
	return nil
}

func (a *App) GetEditableGameConfig(game ipc.GameGUI) (map[string]interface{}, error) {
	var gameConfig interface{}
	var err error

	workingDir, err := os.Getwd()
	if err != nil {
		runtime.LogErrorf(a.ctx, "Failed to get current working directory: %v", err)
		return nil, err
	}

	paths := []string{
		filepath.Join(workingDir, "games", game.ConfigPath),
		filepath.Join(workingDir, "../../python/adb_auto_player/games", game.ConfigPath),
	}
	if stdruntime.GOOS == "darwin" {
		paths = append(paths, filepath.Join(workingDir, "../../../../python/adb_auto_player/games", game.ConfigPath))
	}
	configPath := GetFirstPathThatExists(paths)

	if configPath == nil {
		errorText := fmt.Sprintf(
			"no %s config found at %s",
			game.GameTitle,
			strings.Join(paths, ", "),
		)
		runtime.LogErrorf(a.ctx, "%s", errorText)
		return nil, errors.New(errorText)
	}

	a.lastOpenGameConfigPath = configPath

	gameConfig, err = config.LoadConfig[map[string]interface{}](*configPath)
	if err != nil {

		return nil, err
	}

	response := map[string]interface{}{
		"config":      gameConfig,
		"constraints": game.Constraints,
	}
	return response, nil
}

func (a *App) SaveGameConfig(gameConfig map[string]interface{}) error {
	if nil == a.lastOpenGameConfigPath {
		return errors.New("cannot save game config: no game config found")
	}

	if err := config.SaveConfig[map[string]interface{}](*a.lastOpenGameConfigPath, &gameConfig); err != nil {
		return err
	}
	runtime.LogInfo(a.ctx, "Saved config")
	return nil
}

func (a *App) GetRunningSupportedGame() (*ipc.GameGUI, error) {
	if a.pythonBinaryPath == nil {
		binaryPath, err := getPythonBinaryPath()
		if err == nil {
			return nil, err
		}
		a.pythonBinaryPath = binaryPath
	}
	if len(a.games) == 0 {
		err := a.setGamesFromPython()
		if err != nil {
			return nil, err
		}
	}

	for _, game := range a.games {
		// TODO we only have a single game right now anyway
		// Original idea was to detect what game is running
		// We can add a command on python for this
		// Or remove this and have a select in the GUI
		return &game, nil
	}
	if a.pythonBinaryPath == nil {
		runtime.LogDebugf(a.ctx, "Python Binary Path: nil")
	} else {
		runtime.LogDebugf(a.ctx, "Python Binary Path: %s", *a.pythonBinaryPath)
	}
	return nil, fmt.Errorf("should never happen")
}

func getPythonBinaryPath() (*string, error) {
	workingDir, err := os.Getwd()
	if err != nil {
		return nil, err
	}

	executable := "adb_auto_player_py_ap"
	if stdruntime.GOOS == "windows" {
		executable = "adb_auto_player.exe"
	}

	paths := []string{
		filepath.Join(workingDir, "binaries", executable),
	}

	if stdruntime.GOOS == "darwin" {
		paths = append(paths, filepath.Join(workingDir, "../../../../../python/main.dist/", executable))
	} else {
		paths = append(paths, filepath.Join(workingDir, "../../python/main.dist/", executable))
	}

	return GetFirstPathThatExists(paths), nil
}

func (a *App) StartGameProcess(args []string) error {
	pm := GetProcessManager()
	if err := pm.StartProcess(*a.pythonBinaryPath, args); err != nil {
		runtime.LogErrorf(a.ctx, "Starting process: %v", err)
		return err
	}
	return nil
}

func (a *App) TerminateGameProcess() error {
	pm := GetProcessManager()
	terminated, err := pm.KillProcess()
	if err != nil {
		runtime.LogErrorf(a.ctx, "Terminating process: %v", err)
		return err
	}
	if terminated {
		runtime.LogWarning(a.ctx, "Stopping")
	}
	return nil
}

func (a *App) IsGameProcessRunning() bool {
	pm := GetProcessManager()
	return pm.IsProcessRunning()
}

func (a *App) UpdatePatch(assetUrl string) error {
	pm := GetProcessManager()
	pm.blocked = true
	defer func() { pm.blocked = false }()
	runtime.LogInfo(a.ctx, "Downloading update")
	response, err := http.Get(assetUrl)
	if err != nil {
		return fmt.Errorf("failed to download file: %v", err)
	}
	defer response.Body.Close()

	tempFile, err := os.CreateTemp("", "patch-*.zip")
	if err != nil {
		return fmt.Errorf("failed to create temp file: %v", err)
	}
	defer tempFile.Close()

	_, err = io.Copy(tempFile, response.Body)
	if err != nil {
		return fmt.Errorf("failed to save downloaded file: %v", err)
	}

	zipReader, err := zip.OpenReader(tempFile.Name())
	if err != nil {
		return fmt.Errorf("failed to open zip file: %v", err)
	}
	defer zipReader.Close()

	if err = os.MkdirAll(".", 0755); err != nil {
		return fmt.Errorf("failed to create target directory: %v", err)
	}

	for _, file := range zipReader.File {
		outputPath := filepath.Join(".", file.Name)

		if file.FileInfo().IsDir() {
			if err = os.MkdirAll(outputPath, file.Mode()); err != nil {
				return fmt.Errorf("failed to create directory: %v", err)
			}
			continue
		}

		if err = os.MkdirAll(filepath.Dir(outputPath), 0755); err != nil {
			return fmt.Errorf("failed to create directories: %v", err)
		}

		fileInZip, err := file.Open()
		if err != nil {
			return fmt.Errorf("failed to open file in zip archive: %v", err)
		}
		defer fileInZip.Close()

		outputFile, err := os.Create(outputPath)
		if err != nil {
			return fmt.Errorf("failed to create extracted file: %v", err)
		}
		defer outputFile.Close()

		_, err = io.Copy(outputFile, fileInZip)
		if err != nil {
			return fmt.Errorf("failed to copy file data: %v", err)
		}
	}

	runtime.LogInfo(a.ctx, "Update successful")
	return nil
}<|MERGE_RESOLUTION|>--- conflicted
+++ resolved
@@ -32,16 +32,7 @@
 		killAdbOnShutdown: false,
 		games:             []ipc.GameGUI{},
 	}
-<<<<<<< HEAD
 	return newApp
-=======
-
-	err := newApp.setGamesFromPython()
-	if err != nil {
-		return newApp, err
-	}
-	return newApp, nil
->>>>>>> ecc9d14d
 }
 
 func (a *App) setGamesFromPython() error {
