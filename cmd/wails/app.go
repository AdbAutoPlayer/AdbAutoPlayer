package main

import (
	"adb-auto-player/internal/config"
	"adb-auto-player/internal/ipc"
	"adb-auto-player/internal/updater"
	"context"
	"encoding/json"
	"errors"
	"fmt"
	"github.com/wailsapp/wails/v2/pkg/logger"
	"github.com/wailsapp/wails/v2/pkg/runtime"
	"os"
	"path/filepath"
	stdruntime "runtime"
	"strings"
	"time"
)

type App struct {
	ctx                    context.Context
	pythonBinaryPath       *string
	games                  []ipc.GameGUI
	lastOpenGameConfigPath *string
	mainConfigPath         *string
}

func NewApp() *App {
	newApp := &App{
		pythonBinaryPath: nil,
		games:            []ipc.GameGUI{},
	}
	return newApp
}

func (a *App) setGamesFromPython() error {
	if a.pythonBinaryPath == nil {
		return errors.New("missing files: https://AdbAutoPlayer.github.io/AdbAutoPlayer/user-guide/troubleshoot.html#missing-files")
	}

	gamesString, err := GetProcessManager().Exec(*a.pythonBinaryPath, "GUIGamesMenu")
	if err != nil {
		return err
	}

	var gameGUIs []ipc.GameGUI

	err = json.Unmarshal([]byte(gamesString), &gameGUIs)
	if err != nil {
		return err
	}

	a.games = gameGUIs

	return nil
}

func (a *App) startup(ctx context.Context) {
	a.ctx = ctx
}

func (a *App) shutdown(ctx context.Context) {
	a.ctx = ctx
	_, err := GetProcessManager().KillProcess()
	if err != nil {
		panic(err)
	}
}

func (a *App) GetEditableMainConfig() map[string]interface{} {
	mainConfig, err := config.LoadConfig[config.MainConfig](a.getMainConfigPath())
	if err != nil {
		runtime.LogDebugf(a.ctx, "%v", err)
		tmp := config.NewMainConfig()
		mainConfig = &tmp
	}

	response := map[string]interface{}{
		"config":      mainConfig,
		"constraints": ipc.GetMainConfigConstraints(),
	}
	return response
}

func (a *App) SaveMainConfig(mainConfig config.MainConfig) error {
	if err := config.SaveConfig[config.MainConfig](a.getMainConfigPath(), &mainConfig); err != nil {
		return err
	}
	runtime.EventsEmit(a.ctx, "log-clear")
	GetProcessManager().logger.SetLogLevelFromString(mainConfig.Logging.Level)
	runtime.LogSetLogLevel(a.ctx, logger.LogLevel(ipc.GetLogLevelFromString(mainConfig.Logging.Level)))
	runtime.LogInfo(a.ctx, "Saved Main config")
	return nil
}

func (a *App) GetEditableGameConfig(game ipc.GameGUI) (map[string]interface{}, error) {
	var gameConfig interface{}
	var err error

	workingDir, err := os.Getwd()
	if err != nil {
		runtime.LogErrorf(a.ctx, "Failed to get current working directory: %v", err)
		return nil, err
	}

	paths := []string{
		filepath.Join(workingDir, "games", game.ConfigPath),
		filepath.Join(workingDir, "../../python/adb_auto_player/games", game.ConfigPath),
	}
	if stdruntime.GOOS == "darwin" {
		paths = append(paths, filepath.Join(workingDir, "../../../../python/adb_auto_player/games", game.ConfigPath))
	}
	configPath := GetFirstPathThatExists(paths)

	if configPath == nil {
		a.lastOpenGameConfigPath = &paths[0]
		response := map[string]interface{}{
			"config":      map[string]interface{}{},
			"constraints": game.Constraints,
		}

		return response, nil
	}

	a.lastOpenGameConfigPath = configPath

	gameConfig, err = config.LoadConfig[map[string]interface{}](*configPath)
	if err != nil {

		return nil, err
	}

	response := map[string]interface{}{
		"config":      gameConfig,
		"constraints": game.Constraints,
	}
	return response, nil
}

func (a *App) SaveGameConfig(gameConfig map[string]interface{}) error {
	if nil == a.lastOpenGameConfigPath {
		return errors.New("cannot save game config: no game config found")
	}

	if err := config.SaveConfig[map[string]interface{}](*a.lastOpenGameConfigPath, &gameConfig); err != nil {
		return err
	}
	runtime.LogInfo(a.ctx, "Saved config")
	return nil
}

func (a *App) GetRunningSupportedGame(disableLogging bool) (*ipc.GameGUI, error) {
	if a.pythonBinaryPath == nil {
		err := a.setPythonBinaryPath()
		if err != nil {
			runtime.LogErrorf(a.ctx, "%v", err)
			return nil, err
		}
	}
	if len(a.games) == 0 {
		err := a.setGamesFromPython()
		if err != nil {
			runtime.LogErrorf(a.ctx, "%v", err)
			return nil, err
		}
	}

	runningGame := ""
	args := []string{"GetRunningGame"}
	if disableLogging {
		args = append(args, "--log-level=DISABLE")
	}
	output, err := GetProcessManager().Exec(*a.pythonBinaryPath, args...)

	if err != nil {
		runtime.LogErrorf(a.ctx, "%v", err)
		return nil, err
	}

	lines := strings.Split(output, "\n")
	for _, line := range lines {
		if line == "" {
			continue
		}

		var logMessage ipc.LogMessage
		if err := json.Unmarshal([]byte(line), &logMessage); err != nil {
			runtime.LogErrorf(a.ctx, "Failed to parse JSON log message: %v", err)
			continue
		}

		if strings.HasPrefix(logMessage.Message, "Running game: ") {
			runningGame = strings.TrimSpace(strings.TrimPrefix(logMessage.Message, "Running game: "))
			break
		}
		GetProcessManager().logger.LogMessage(logMessage)
	}

	if runningGame == "" {
		return nil, nil
	}

	for _, game := range a.games {
		if runningGame == game.GameTitle {
			return &game, nil
		}
	}
	if a.pythonBinaryPath == nil {
		runtime.LogDebugf(a.ctx, "Python Binary Path: nil")
	} else {
		runtime.LogDebugf(a.ctx, "Python Binary Path: %s", *a.pythonBinaryPath)
	}
	runtime.LogDebugf(a.ctx, "Package: %s not supported", runningGame)
	return nil, nil
}

func (a *App) setPythonBinaryPath() error {
	workingDir, err := os.Getwd()
	if err != nil {
		runtime.LogErrorf(a.ctx, "%v", err)
		return err
	}

	if runtime.Environment(a.ctx).BuildType == "dev" {
<<<<<<< HEAD
		fmt.Printf("Working dir: %s\n", workingDir)
=======
		fmt.Printf("Working dir: %s", workingDir)
>>>>>>> 50ac7390
		path := filepath.Join(workingDir, "../../python")
		if stdruntime.GOOS == "darwin" {
			path = filepath.Join(workingDir, "../../../../python")
		}
		a.pythonBinaryPath = &path
		fmt.Print("Process Manager is dev = true\n")
<<<<<<< HEAD

		GetProcessManager().isDev = true
=======
		GetProcessManager().isDev = true
		return nil
	}

	executable := "adb_auto_player.exe"
	if stdruntime.GOOS == "darwin" {
		executable = "adb_auto_player_py_app"
	}
>>>>>>> 50ac7390

		return nil
	}

	executable := "adb_auto_player.exe"
	if stdruntime.GOOS == "darwin" {
		executable = "adb_auto_player_py_app"
	}

	paths := []string{
		filepath.Join(workingDir, "binaries", executable),
	}

	runtime.LogDebugf(a.ctx, "Paths: %s", strings.Join(paths, ", "))
	a.pythonBinaryPath = GetFirstPathThatExists(paths)
	return nil
}

func (a *App) StartGameProcess(args []string) error {
	if err := GetProcessManager().StartProcess(*a.pythonBinaryPath, args); err != nil {
		runtime.LogErrorf(a.ctx, "Starting process: %v", err)
		return err
	}
	return nil
}

func (a *App) TerminateGameProcess() error {
	terminated, err := GetProcessManager().KillProcess()
	if err != nil {
		runtime.LogErrorf(a.ctx, "Terminating process: %v", err)
		return err
	}
	if terminated {
		runtime.LogWarning(a.ctx, "Stopping")
	}
	return nil
}

func (a *App) IsGameProcessRunning() bool {
	return GetProcessManager().isProcessRunning()
}

func (a *App) UpdatePatch(assetUrl string) error {
	runtime.LogInfo(a.ctx, "Downloading update")
	GetProcessManager().blocked = true
	defer func() { GetProcessManager().blocked = false }()

	maxRetries := 3
	for i := 0; i < maxRetries; i++ {
		_, err := GetProcessManager().KillProcess()
		if err == nil {
			break
		}
		if i < maxRetries-1 {
			time.Sleep(1 * time.Second)
		} else {
			runtime.LogDebugf(a.ctx, "Failed to kill process after retries: %v", err)
		}
	}
	time.Sleep(3 * time.Second)

	err := updater.UpdatePatch(assetUrl)
	if err != nil {
		runtime.LogErrorf(a.ctx, "Failed to update: %v", err)
		return err
	}

	runtime.LogInfo(a.ctx, "Update successful")
	return nil
}

func (a *App) getMainConfigPath() string {
	if a.mainConfigPath != nil {
		return *a.mainConfigPath
	}

	paths := []string{
		"config.toml",                    // distributed
		"../../config/config.toml",       // dev
		"../../../../config/config.toml", // macOS dev no not a joke
	}

	configPath := GetFirstPathThatExists(paths)

	a.mainConfigPath = configPath

	if a.mainConfigPath == nil {
		return paths[0]
	}
	return *configPath
}<|MERGE_RESOLUTION|>--- conflicted
+++ resolved
@@ -222,21 +222,13 @@
 	}
 
 	if runtime.Environment(a.ctx).BuildType == "dev" {
-<<<<<<< HEAD
-		fmt.Printf("Working dir: %s\n", workingDir)
-=======
 		fmt.Printf("Working dir: %s", workingDir)
->>>>>>> 50ac7390
 		path := filepath.Join(workingDir, "../../python")
 		if stdruntime.GOOS == "darwin" {
 			path = filepath.Join(workingDir, "../../../../python")
 		}
 		a.pythonBinaryPath = &path
 		fmt.Print("Process Manager is dev = true\n")
-<<<<<<< HEAD
-
-		GetProcessManager().isDev = true
-=======
 		GetProcessManager().isDev = true
 		return nil
 	}
@@ -245,18 +237,17 @@
 	if stdruntime.GOOS == "darwin" {
 		executable = "adb_auto_player_py_app"
 	}
->>>>>>> 50ac7390
-
-		return nil
-	}
-
-	executable := "adb_auto_player.exe"
-	if stdruntime.GOOS == "darwin" {
-		executable = "adb_auto_player_py_app"
-	}
 
 	paths := []string{
 		filepath.Join(workingDir, "binaries", executable),
+	}
+
+	if stdruntime.GOOS == "darwin" {
+		paths = append(paths, filepath.Join(workingDir, "../../../../../python/main.dist/", executable))
+		paths = append(paths, filepath.Join(workingDir, "../../../../python/main.dist/", executable))
+
+	} else {
+		paths = append(paths, filepath.Join(workingDir, "../../python/main.dist/", executable))
 	}
 
 	runtime.LogDebugf(a.ctx, "Paths: %s", strings.Join(paths, ", "))
